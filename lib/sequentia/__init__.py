--- conflicted
+++ resolved
@@ -1,8 +1,4 @@
-<<<<<<< HEAD
-__version__ = '0.10.0a1'
-=======
 __version__ = '0.10.0'
->>>>>>> cc269e7d
 
 from .classifiers import *
 from .preprocessing import *