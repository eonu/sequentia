--- conflicted
+++ resolved
@@ -2,12 +2,6 @@
 # -*- encoding: utf-8 -*-
 
 from setuptools import setup, find_packages
-<<<<<<< HEAD
-
-import platform
-from pkg_resources import packaging
-=======
->>>>>>> b857c727
 
 import platform
 from pkg_resources import packaging
