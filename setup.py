--- conflicted
+++ resolved
@@ -3,9 +3,6 @@
 from __future__ import print_function
 from setuptools import setup, find_packages
 
-<<<<<<< HEAD
-VERSION = '0.10.0a1'
-=======
 python_requires = '>=3.6,<3.10'
 setup_requires = [
     'Cython>=0.28.5',
@@ -23,7 +20,6 @@
 ]
 
 VERSION = '0.10.0'
->>>>>>> cc269e7d
 
 with open('README.md', 'r') as fh:
     long_description = fh.read()
@@ -59,20 +55,7 @@
         'Topic :: Scientific/Engineering',
         'Natural Language :: English'
     ],
-<<<<<<< HEAD
-    python_requires='>=3.6,<3.10',
-    install_requires = [
-        'numpy>=1.17,<2',
-        'hmmlearn==0.2.4',
-        'dtaidistance[numpy]>=2.2,<2.3',
-        'scipy>=1.3,<2',
-        'scikit-learn>=0.22,<1',
-        'tqdm>=4.36,<5',
-        'joblib>=0.14,<1'
-    ]
-=======
     python_requires = python_requires,
     setup_requires = setup_requires,
     install_requires = install_requires
->>>>>>> cc269e7d
 )